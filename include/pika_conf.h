// Copyright (c) 2015-present, Qihoo, Inc.  All rights reserved.
// This source code is licensed under the BSD-style license found in the
// LICENSE file in the root directory of this source tree. An additional grant
// of patent rights can be found in the PATENTS file in the same directory.

#ifndef PIKA_CONF_H_
#define PIKA_CONF_H_

#include <atomic>
#include <map>
#include <set>
#include <unordered_set>

#include "rocksdb/compression_type.h"

#include "pstd/include/base_conf.h"
#include "pstd/include/pstd_mutex.h"
#include "pstd/include/pstd_string.h"

#include "acl.h"
#include "include/pika_define.h"
#include "rocksdb/compression_type.h"

#define kBinlogReadWinDefaultSize 9000
#define kBinlogReadWinMaxSize 90000
const uint32_t configRunIDSize = 40;
const uint32_t configReplicationIDSize = 50;

// global class, class members well initialized
class PikaConf : public pstd::BaseConf {
 public:
  enum CompactionStrategy {
    FullCompact,
    OldestOrBestDeleteRatioSstCompact
  };

public:
  PikaConf(const std::string& path);
  ~PikaConf() override = default;

  // Getter
  int port() {
    std::shared_lock l(rwlock_);
    return port_;
  }
  std::string slaveof() {
    std::shared_lock l(rwlock_);
    return slaveof_;
  }
  int slave_priority() {
    std::shared_lock l(rwlock_);
    return slave_priority_;
  }
  bool write_binlog() {
    std::shared_lock l(rwlock_);
    return write_binlog_;
  }
  int thread_num() {
    std::shared_lock l(rwlock_);
    return thread_num_;
  }
  int thread_pool_size() {
    std::shared_lock l(rwlock_);
    return thread_pool_size_;
  }
  int slow_cmd_thread_pool_size() {
    std::shared_lock l(rwlock_);
    return slow_cmd_thread_pool_size_;
  }
  int sync_thread_num() {
    std::shared_lock l(rwlock_);
    return sync_thread_num_;
  }
  std::string log_path() {
    std::shared_lock l(rwlock_);
    return log_path_;
  }
  std::string log_level() {
    std::shared_lock l(rwlock_);
    return log_level_;
  }
  std::string db_path() {
    std::shared_lock l(rwlock_);
    return db_path_;
  }
  int db_instance_num() {
    return db_instance_num_;
  }
  uint64_t rocksdb_ttl_second() {
    return rocksdb_ttl_second_.load();
  }
  uint64_t rocksdb_periodic_compaction_second() {
    return rocksdb_periodic_second_.load();
  }
  std::string db_sync_path() {
    std::shared_lock l(rwlock_);
    return db_sync_path_;
  }
  int db_sync_speed() {
    std::shared_lock l(rwlock_);
    return db_sync_speed_;
  }
  std::string compact_cron() {
    std::shared_lock l(rwlock_);
    return compact_cron_;
  }
  std::string compact_interval() {
    std::shared_lock l(rwlock_);
    return compact_interval_;
  }
  int max_subcompactions() {
<<<<<<< HEAD
    std::lock_guard l(rwlock_);
    return max_subcompactions_;
  }
  int compact_every_num_of_files() {
    std::shared_lock l(rwlock_);
    return compact_every_num_of_files_;
  }
  int force_compact_file_age_seconds() {
    std::shared_lock l(rwlock_);
    return force_compact_file_age_seconds_;
  }
  int force_compact_min_delete_ratio() {
    std::shared_lock l(rwlock_);
    return force_compact_min_delete_ratio_;
  }
  int dont_compact_sst_created_in_seconds() {
    std::shared_lock l(rwlock_);
    return dont_compact_sst_created_in_seconds_;
  }
  int best_delete_min_ratio() {
    std::shared_lock l(rwlock_);
    return best_delete_min_ratio_;
  }
  CompactionStrategy compaction_strategy() {
    std::shared_lock l(rwlock_);
    return compaction_strategy_;
=======
    std::shared_lock l(rwlock_);
    return max_subcompactions_;
>>>>>>> 1c4b54e7
  }
  bool disable_auto_compactions() {
    std::shared_lock l(rwlock_);
    return disable_auto_compactions_;
  }
  int64_t least_resume_free_disk_size() {
    std::shared_lock l(rwlock_);
    return least_free_disk_to_resume_;
  }
  int64_t resume_interval() {
    std::shared_lock l(rwlock_);
    return resume_check_interval_;
  }
  double min_check_resume_ratio() {
    std::shared_lock l(rwlock_);
    return min_check_resume_ratio_;
  }
  int64_t write_buffer_size() {
    std::shared_lock l(rwlock_);
    return write_buffer_size_;
  }
  int min_write_buffer_number_to_merge() {
    std::shared_lock l(rwlock_);
    return min_write_buffer_number_to_merge_;
  }
  int level0_stop_writes_trigger() {
    std::shared_lock l(rwlock_);
    return level0_stop_writes_trigger_;
  }
  int level0_slowdown_writes_trigger() {
    std::shared_lock l(rwlock_);
    return level0_slowdown_writes_trigger_;
  }
  int level0_file_num_compaction_trigger() {
    std::shared_lock l(rwlock_);
    return level0_file_num_compaction_trigger_;
  }
  int64_t arena_block_size() {
    std::shared_lock l(rwlock_);
    return arena_block_size_;
  }
  int64_t slotmigrate_thread_num() {
    std::shared_lock l(rwlock_);
    return slotmigrate_thread_num_;
  }
  int64_t thread_migrate_keys_num() {
    std::shared_lock l(rwlock_);
    return thread_migrate_keys_num_;
  }
  int64_t max_write_buffer_size() {
    std::shared_lock l(rwlock_);
    return max_write_buffer_size_;
  }
  int max_write_buffer_number() {
    std::shared_lock l(rwlock_);
    return max_write_buffer_num_;
  }
  int64_t max_client_response_size() {
    std::shared_lock l(rwlock_);
    return max_client_response_size_;
  }
  int timeout() {
    std::shared_lock l(rwlock_);
    return timeout_;
  }
  int binlog_writer_num() {
    std::shared_lock l(rwlock_);
    return binlog_writer_num_;
  }
  bool slotmigrate() {
    std::shared_lock l(rwlock_);
    return slotmigrate_;
  }
  std::string server_id() {
    std::shared_lock l(rwlock_);
    return server_id_;
  }
  std::string run_id() {
    std::shared_lock l(rwlock_);
    return run_id_;
  }
  std::string replication_id() {
    std::shared_lock l(rwlock_);
    return replication_id_;
  }
  std::string requirepass() {
    std::shared_lock l(rwlock_);
    return requirepass_;
  }
  std::string masterauth() {
    std::shared_lock l(rwlock_);
    return masterauth_;
  }
  std::string userpass() {
    std::shared_lock l(rwlock_);
    return userpass_;
  }
  std::string bgsave_path() {
    std::shared_lock l(rwlock_);
    return bgsave_path_;
  }
  int expire_dump_days() {
    std::shared_lock l(rwlock_);
    return expire_dump_days_;
  }
  std::string bgsave_prefix() {
    std::shared_lock l(rwlock_);
    return bgsave_prefix_;
  }
  bool classic_mode() { return classic_mode_.load(); }
  int databases() {
    std::shared_lock l(rwlock_);
    return databases_;
  }
  int default_slot_num() {
    std::shared_lock l(rwlock_);
    return default_slot_num_;
  }
  const std::vector<DBStruct>& db_structs() {
    std::shared_lock l(rwlock_);
    return db_structs_;
  }
  std::string default_db() {
    std::shared_lock l(rwlock_);
    return default_db_;
  }
  std::string compression() {
    std::shared_lock l(rwlock_);
    return compression_;
  }
  int target_file_size_base() {
    std::shared_lock l(rwlock_);
    return target_file_size_base_;
  }
  int max_cache_statistic_keys() {
    std::shared_lock l(rwlock_);
    return max_cache_statistic_keys_;
  }
  int small_compaction_threshold() {
    std::shared_lock l(rwlock_);
    return small_compaction_threshold_;
  }
  int small_compaction_duration_threshold() {
    std::shared_lock l(rwlock_);
    return small_compaction_duration_threshold_;
  }
  int max_background_flushes() {
    std::shared_lock l(rwlock_);
    return max_background_flushes_;
  }
  int max_background_compactions() {
    std::shared_lock l(rwlock_);
    return max_background_compactions_;
  }
  int max_background_jobs() {
    std::shared_lock l(rwlock_);
    return max_background_jobs_;
  }
  int max_cache_files() {
    std::shared_lock l(rwlock_);
    return max_cache_files_;
  }
  int max_bytes_for_level_multiplier() {
    std::shared_lock l(rwlock_);
    return max_bytes_for_level_multiplier_;
  }
  int64_t block_size() {
    std::shared_lock l(rwlock_);
    return block_size_;
  }
  int64_t block_cache() {
    std::shared_lock l(rwlock_);
    return block_cache_;
  }
  int64_t num_shard_bits() {
    std::shared_lock l(rwlock_);
    return num_shard_bits_;
  }
  bool share_block_cache() {
    std::shared_lock l(rwlock_);
    return share_block_cache_;
  }
  bool cache_index_and_filter_blocks() {
    std::shared_lock l(rwlock_);
    return cache_index_and_filter_blocks_;
  }
  bool pin_l0_filter_and_index_blocks_in_cache() {
    std::shared_lock l(rwlock_);
    return pin_l0_filter_and_index_blocks_in_cache_;
  }
  bool optimize_filters_for_hits() {
    std::shared_lock l(rwlock_);
    return optimize_filters_for_hits_;
  }
  bool level_compaction_dynamic_level_bytes() {
    std::shared_lock l(rwlock_);
    return level_compaction_dynamic_level_bytes_;
  }
  int expire_logs_nums() {
    std::shared_lock l(rwlock_);
    return expire_logs_nums_;
  }
  int expire_logs_days() {
    std::shared_lock l(rwlock_);
    return expire_logs_days_;
  }
  std::string conf_path() {
    std::shared_lock l(rwlock_);
    return conf_path_;
  }
  bool slave_read_only() {
    std::shared_lock l(rwlock_);
    return slave_read_only_;
  }
  int maxclients() {
    std::shared_lock l(rwlock_);
    return maxclients_;
  }
  int root_connection_num() {
    std::shared_lock l(rwlock_);
    return root_connection_num_;
  }
  bool slowlog_write_errorlog() { return slowlog_write_errorlog_.load(); }
  int slowlog_slower_than() { return slowlog_log_slower_than_.load(); }
  int slowlog_max_len() {
    std::shared_lock l(rwlock_);
    return slowlog_max_len_;
  }
  std::string network_interface() {
    std::shared_lock l(rwlock_);
    return network_interface_;
  }
  int cache_model() { return cache_model_; }
  int sync_window_size() { return sync_window_size_.load(); }
  int max_conn_rbuf_size() { return max_conn_rbuf_size_.load(); }
  int consensus_level() { return consensus_level_.load(); }
  int replication_num() { return replication_num_.load(); }
  int64_t rate_limiter_bandwidth() {
    std::shared_lock l(rwlock_);
    return rate_limiter_bandwidth_;
  }
  int64_t rate_limiter_refill_period_us() {
    std::shared_lock l(rwlock_);
    return rate_limiter_refill_period_us_;
  }
  int64_t rate_limiter_fairness() {
    std::shared_lock l(rwlock_);
    return rate_limiter_fairness_;
  }
  bool rate_limiter_auto_tuned() {
    std::shared_lock l(rwlock_);
    return rate_limiter_auto_tuned_;
  }
  bool IsCacheDisabledTemporarily() { return tmp_cache_disable_flag_; }
  int GetCacheString() { return cache_string_; }
  int GetCacheSet() { return cache_set_; }
  int GetCacheZset() { return cache_zset_; }
  int GetCacheHash() { return cache_hash_; }
  int GetCacheList() { return cache_list_; }
  int GetCacheBit() { return cache_bit_; }
  int GetCacheNum() { return cache_num_; }
  void SetCacheNum(const int value) { cache_num_ = value; }
  void SetCacheModel(const int value) { cache_model_ = value; }
  void SetCacheStartDirection(const int value) { zset_cache_start_direction_ = value; }
  void SetCacheItemsPerKey(const int value) { zset_cache_field_num_per_key_ = value; }
  void SetCacheMaxmemory(const int64_t value) { cache_maxmemory_ = value; }
  void SetCacheMaxmemoryPolicy(const int value) { cache_maxmemory_policy_ = value; }
  void SetCacheMaxmemorySamples(const int value) { cache_maxmemory_samples_ = value; }
  void SetCacheLFUDecayTime(const int value) { cache_lfu_decay_time_ = value; }
  void UnsetCacheDisableFlag() { tmp_cache_disable_flag_ = false; }
  bool enable_blob_files() { return enable_blob_files_; }
  int64_t min_blob_size() { return min_blob_size_; }
  int64_t blob_file_size() { return blob_file_size_; }
  std::string blob_compression_type() { return blob_compression_type_; }
  bool enable_blob_garbage_collection() { return enable_blob_garbage_collection_; }
  double blob_garbage_collection_age_cutoff() { return blob_garbage_collection_age_cutoff_; }
  double blob_garbage_collection_force_threshold() { return blob_garbage_collection_force_threshold_; }
  int64_t blob_cache() { return blob_cache_; }
  int64_t blob_num_shard_bits() { return blob_num_shard_bits_; }

  // Rsync Rate limiting configuration
  int throttle_bytes_per_second() {
    std::shared_lock l(rwlock_);
    return throttle_bytes_per_second_;
  }
  int max_rsync_parallel_num() {
    std::shared_lock l(rwlock_);
    return max_rsync_parallel_num_;
  }

  // Slow Commands configuration
  const std::string GetSlowCmd() {
    std::shared_lock l(rwlock_);
    return pstd::Set2String(slow_cmd_set_, ',');
  }

  const std::string GetUserBlackList() {
    std::shared_lock l(rwlock_);
    return userblacklist_;
  }

  bool is_slow_cmd(const std::string& cmd) {
    std::shared_lock l(rwlock_);
    return slow_cmd_set_.find(cmd) != slow_cmd_set_.end();
  }

  // Immutable config items, we don't use lock.
  bool daemonize() { return daemonize_; }
  std::string pidfile() { return pidfile_; }
  int binlog_file_size() { return binlog_file_size_; }
  std::vector<rocksdb::CompressionType> compression_per_level();
  std::string compression_all_levels() const { return compression_per_level_; };
  static rocksdb::CompressionType GetCompression(const std::string& value);

  std::vector<std::string>& users() { return users_; };
  std::string acl_file() { return aclFile_; };

  uint32_t acl_pubsub_default() { return acl_pubsub_default_.load(); }
  uint32_t acl_log_max_len() { return acl_Log_max_len_.load(); }

  // Setter
  void SetPort(const int value) {
    std::lock_guard l(rwlock_);
    port_ = value;
  }
  void SetThreadNum(const int value) {
    std::lock_guard l(rwlock_);
    thread_num_ = value;
  }
  void SetTimeout(const int value) {
    std::lock_guard l(rwlock_);
    TryPushDiffCommands("timeout", std::to_string(value));
    timeout_ = value;
  }
  void SetThreadPoolSize(const int value) {
    std::lock_guard l(rwlock_);
    thread_pool_size_ = value;
  }

  void SetLowLevelThreadPoolSize(const int value) {
    std::lock_guard l(rwlock_);
    slow_cmd_thread_pool_size_ = value;
  }

  void SetSlaveof(const std::string& value) {
    std::lock_guard l(rwlock_);
    TryPushDiffCommands("slaveof", value);
    slaveof_ = value;
  }

  void SetRocksdbTTLSecond(uint64_t ttl) {
    rocksdb_ttl_second_.store(ttl);
  }

  void SetRocksdbPeriodicSecond(uint64_t value) {
    rocksdb_periodic_second_.store(value);
  }

  void SetReplicationID(const std::string& value) {
    std::lock_guard l(rwlock_);
    TryPushDiffCommands("replication-id", value);
    replication_id_ = value;
  }
  void SetSlavePriority(const int value) {
    std::lock_guard l(rwlock_);
    TryPushDiffCommands("slave-priority", std::to_string(value));
    slave_priority_ = value;
  }
  void SetWriteBinlog(const std::string& value) {
    std::lock_guard l(rwlock_);
    TryPushDiffCommands("write-binlog", value);
    write_binlog_ = value == "yes";
  }
  void SetMaxCacheStatisticKeys(const int value) {
    std::lock_guard l(rwlock_);
    TryPushDiffCommands("max-cache-statistic-keys", std::to_string(value));
    max_cache_statistic_keys_ = value;
  }
  void SetSmallCompactionThreshold(const int value) {
    std::lock_guard l(rwlock_);
    TryPushDiffCommands("small-compaction-threshold", std::to_string(value));
    small_compaction_threshold_ = value;
  }
  void SetSmallCompactionDurationThreshold(const int value) {
    std::lock_guard l(rwlock_);
    TryPushDiffCommands("small-compaction-duration-threshold", std::to_string(value));
    small_compaction_duration_threshold_ = value;
  }
  void SetMaxClientResponseSize(const int value) {
    std::lock_guard l(rwlock_);
    TryPushDiffCommands("max-client-response-size", std::to_string(value));
    max_client_response_size_ = value;
  }
  void SetBgsavePath(const std::string& value) {
    std::lock_guard l(rwlock_);
    bgsave_path_ = value;
    if (value[value.length() - 1] != '/') {
      bgsave_path_ += "/";
    }
  }
  void SetExpireDumpDays(const int value) {
    std::lock_guard l(rwlock_);
    TryPushDiffCommands("dump-expire", std::to_string(value));
    expire_dump_days_ = value;
  }
  void SetBgsavePrefix(const std::string& value) {
    std::lock_guard l(rwlock_);
    TryPushDiffCommands("dump-prefix", value);
    bgsave_prefix_ = value;
  }
  void SetRunID(const std::string& value) {
    std::lock_guard l(rwlock_);
    TryPushDiffCommands("run-id", value);
    run_id_ = value;
  }
  void SetRequirePass(const std::string& value) {
    std::lock_guard l(rwlock_);
    TryPushDiffCommands("requirepass", value);
    requirepass_ = value;
  }
  void SetMasterAuth(const std::string& value) {
    std::lock_guard l(rwlock_);
    TryPushDiffCommands("masterauth", value);
    masterauth_ = value;
  }
  void SetSlotMigrate(const std::string& value) {
    std::lock_guard l(rwlock_);
    slotmigrate_ = (value == "yes");
  }
  void SetSlotMigrateThreadNum(const int value) {
    std::lock_guard l(rwlock_);
    slotmigrate_thread_num_ = value;
  }
  void SetThreadMigrateKeysNum(const int value) {
    std::lock_guard l(rwlock_);
    thread_migrate_keys_num_ = value;
  }
  void SetExpireLogsNums(const int value) {
    std::lock_guard l(rwlock_);
    TryPushDiffCommands("expire-logs-nums", std::to_string(value));
    expire_logs_nums_ = value;
  }
  void SetExpireLogsDays(const int value) {
    std::lock_guard l(rwlock_);
    TryPushDiffCommands("expire-logs-days", std::to_string(value));
    expire_logs_days_ = value;
  }
  void SetMaxConnection(const int value) {
    std::lock_guard l(rwlock_);
    TryPushDiffCommands("maxclients", std::to_string(value));
    maxclients_ = value;
  }
  void SetRootConnectionNum(const int value) {
    std::lock_guard l(rwlock_);
    TryPushDiffCommands("root-connection-num", std::to_string(value));
    root_connection_num_ = value;
  }
  void SetSlowlogWriteErrorlog(const bool value) {
    std::lock_guard l(rwlock_);
    TryPushDiffCommands("slowlog-write-errorlog", value ? "yes" : "no");
    slowlog_write_errorlog_.store(value);
  }
  void SetSlowlogSlowerThan(const int value) {
    std::lock_guard l(rwlock_);
    TryPushDiffCommands("slowlog-log-slower-than", std::to_string(value));
    slowlog_log_slower_than_.store(value);
  }
  void SetSlowlogMaxLen(const int value) {
    std::lock_guard l(rwlock_);
    TryPushDiffCommands("slowlog-max-len", std::to_string(value));
    slowlog_max_len_ = value;
  }
  void SetDbSyncSpeed(const int value) {
    std::lock_guard l(rwlock_);
    TryPushDiffCommands("db-sync-speed", std::to_string(value));
    db_sync_speed_ = value;
  }
  void SetCompactCron(const std::string& value) {
    std::lock_guard l(rwlock_);
    TryPushDiffCommands("compact-cron", value);
    compact_cron_ = value;
  }
  void SetCompactInterval(const std::string& value) {
    std::lock_guard l(rwlock_);
    TryPushDiffCommands("compact-interval", value);
    compact_interval_ = value;
  }
  void SetDisableAutoCompaction(const std::string& value) {
    std::lock_guard l(rwlock_);
    TryPushDiffCommands("disable_auto_compactions", value);
    disable_auto_compactions_ = value == "true";
  }
  void SetMaxSubcompactions(const int& value) {
    std::lock_guard l(rwlock_);
    TryPushDiffCommands("max-subcompactions", std::to_string(value));
    max_subcompactions_ = value;
  }
  void SetLeastResumeFreeDiskSize(const int64_t& value) {
    std::lock_guard l(rwlock_);
    TryPushDiffCommands("least-free-disk-resume-size", std::to_string(value));
    least_free_disk_to_resume_ = value;
  }
  void SetResumeInterval(const int64_t& value) {
    std::lock_guard l(rwlock_);
    TryPushDiffCommands("manually-resume-interval", std::to_string(value));
    resume_check_interval_ = value;
  }
  void SetMinCheckResumeRatio(const double& value) {
    std::lock_guard l(rwlock_);
    TryPushDiffCommands("min-check-resume-ratio", std::to_string(value));
    min_check_resume_ratio_ = value;
  }
  void SetSyncWindowSize(const int& value) {
    TryPushDiffCommands("sync-window-size", std::to_string(value));
    sync_window_size_.store(value);
  }
  void SetMaxConnRbufSize(const int& value) {
    TryPushDiffCommands("max-conn-rbuf-size", std::to_string(value));
    max_conn_rbuf_size_.store(value);
  }
  void SetMaxCacheFiles(const int& value) {
    std::lock_guard l(rwlock_);
    TryPushDiffCommands("max-cache-files", std::to_string(value));
    max_cache_files_ = value;
  }
  void SetMaxBackgroudCompactions(const int& value) {
    std::lock_guard l(rwlock_);
    TryPushDiffCommands("max-background-compactions", std::to_string(value));
    max_background_compactions_ = value;
  }
  void SetMaxBackgroudJobs(const int& value) {
    std::lock_guard l(rwlock_);
    TryPushDiffCommands("max-background-jobs", std::to_string(value));
    max_background_jobs_ = value;
  }
  void SetWriteBufferSize(const int& value) {
    std::lock_guard l(rwlock_);
    TryPushDiffCommands("write-buffer-size", std::to_string(value));
    write_buffer_size_ = value;
  }
  void SetMinWriteBufferNumberToMerge(const int& value) {
    std::lock_guard l(rwlock_);
    TryPushDiffCommands("min-write-buffer-number-to-merge", std::to_string(value));
    min_write_buffer_number_to_merge_ = value;
  }
  void SetLevel0StopWritesTrigger(const int& value) {
    std::lock_guard l(rwlock_);
    TryPushDiffCommands("level0-stop-writes-trigger", std::to_string(value));
    level0_stop_writes_trigger_ = value;
  }
  void SetLevel0SlowdownWritesTrigger(const int& value) {
    std::lock_guard l(rwlock_);
    TryPushDiffCommands("level0-slowdown-writes-trigger", std::to_string(value));
    level0_slowdown_writes_trigger_ = value;
  }
  void SetLevel0FileNumCompactionTrigger(const int& value) {
    std::lock_guard l(rwlock_);
    TryPushDiffCommands("level0-file-num-compaction-trigger", std::to_string(value));
    level0_file_num_compaction_trigger_ = value;
  }
  void SetMaxWriteBufferNumber(const int& value) {
    std::lock_guard l(rwlock_);
    TryPushDiffCommands("max-write-buffer-num", std::to_string(value));
    max_write_buffer_num_ = value;
  }
  void SetArenaBlockSize(const int& value) {
    std::lock_guard l(rwlock_);
    TryPushDiffCommands("arena-block-size", std::to_string(value));
    arena_block_size_ = value;
  }

  void SetLogLevel(const std::string& value) {
    std::lock_guard l(rwlock_);
    TryPushDiffCommands("loglevel", value);
    log_level_ = value;
  }

  // Rsync Rate limiting configuration
  void SetThrottleBytesPerSecond(const int value) {
    std::lock_guard l(rwlock_);
    TryPushDiffCommands("throttle-bytes-per-second", std::to_string(value));
    throttle_bytes_per_second_ = value;
  }

  void SetMaxRsyncParallelNum(const int value) {
    std::lock_guard l(rwlock_);
    TryPushDiffCommands("max-rsync-parallel-num", std::to_string(value));
    max_rsync_parallel_num_ = value;
  }
  void SetAclPubsubDefault(const std::string& value) {
    std::lock_guard l(rwlock_);
    TryPushDiffCommands("acl-pubsub-default", value);
    if (value == "resetchannels") {
      acl_pubsub_default_ = 0;
    } else {
      acl_pubsub_default_ = static_cast<uint32_t>(AclSelectorFlag::ALL_CHANNELS);
    }
  }
  void SetAclLogMaxLen(const int value) {
    std::lock_guard l(rwlock_);
    TryPushDiffCommands("acllog-max-len", std::to_string(value));
    acl_Log_max_len_ = value;
  }

  const std::string scache_type() {
    std::shared_lock l(rwlock_);
    return pstd::StringConcat(cache_type_, COMMA);
  }

  int64_t cache_maxmemory() { return cache_maxmemory_; }
  void SetSlowCmd(const std::string& value) {
    std::lock_guard l(rwlock_);
    std::string lower_value = value;
    pstd::StringToLower(lower_value);
    TryPushDiffCommands("slow-cmd-list", lower_value);
    pstd::StringSplit2Set(lower_value, ',', slow_cmd_set_);
  }

  void SetCacheType(const std::string &value);
  void SetCacheDisableFlag() { tmp_cache_disable_flag_ = true; }
  int zset_cache_start_direction() { return zset_cache_start_direction_; }
  int zset_cache_field_num_per_key() { return zset_cache_field_num_per_key_; }
  int cache_maxmemory_policy() { return cache_maxmemory_policy_; }
  int cache_maxmemory_samples() { return cache_maxmemory_samples_; }
  int cache_lfu_decay_time() { return cache_lfu_decay_time_; }
  int Load();
  int ConfigRewrite();
  int ConfigRewriteReplicationID();

 private:
  // TODO: replace mutex with atomic value
  int port_ = 0;
  int slave_priority_ = 0;
  int thread_num_ = 0;
  int thread_pool_size_ = 0;
  int slow_cmd_thread_pool_size_ = 0;
  std::unordered_set<std::string> slow_cmd_set_;
  int sync_thread_num_ = 0;
  int expire_dump_days_ = 3;
  int db_sync_speed_ = 0;
  std::string slaveof_;
  std::string log_path_;
  std::string log_level_;
  std::string db_path_;
  int db_instance_num_ = 0;
  std::string db_sync_path_;

  // compact
  std::string compact_cron_;
  std::string compact_interval_;
  int max_subcompactions_ = 1;
  bool disable_auto_compactions_ = false;
  // for obd_compact
  int compact_every_num_of_files_;
  int force_compact_file_age_seconds_;
  int force_compact_min_delete_ratio_;
  int dont_compact_sst_created_in_seconds_;
  int best_delete_min_ratio_;
  CompactionStrategy compaction_strategy_;

  int64_t resume_check_interval_ = 60; // seconds
  int64_t least_free_disk_to_resume_ = 268435456; // 256 MB
  double min_check_resume_ratio_ = 0.7;
  int64_t write_buffer_size_ = 0;
  int min_write_buffer_number_to_merge_ = 1;
  int level0_stop_writes_trigger_ =  36;
  int level0_slowdown_writes_trigger_ = 20;
  int level0_file_num_compaction_trigger_ = 4;
  int64_t arena_block_size_ = 0;
  int64_t slotmigrate_thread_num_ = 0;
  int64_t thread_migrate_keys_num_ = 0;
  int64_t max_write_buffer_size_ = 0;
  int max_write_buffer_num_ = 0;
  int min_write_buffer_number_to_merge_ = 1;
  int level0_stop_writes_trigger_ =  36;
  int level0_slowdown_writes_trigger_ = 20;
  int level0_file_num_compaction_trigger_ = 4;
  int64_t max_client_response_size_ = 0;
  bool daemonize_ = false;
  int timeout_ = 0;
  std::string server_id_;
  std::string run_id_;
  std::string replication_id_;
  std::string requirepass_;
  std::string masterauth_;
  std::string userpass_;
  std::atomic<bool> classic_mode_;
  int databases_ = 0;
  int default_slot_num_ = 1;
  std::vector<DBStruct> db_structs_;
  std::string default_db_;
  std::string bgsave_path_;
  std::string bgsave_prefix_;
  std::string pidfile_;

  std::string compression_;
  std::string compression_per_level_;
  int maxclients_ = 0;
  int root_connection_num_ = 0;
  std::atomic<bool> slowlog_write_errorlog_;
  std::atomic<int> slowlog_log_slower_than_;
  std::atomic<bool> slotmigrate_;
  std::atomic<int> binlog_writer_num_;
  int slowlog_max_len_ = 0;
  int expire_logs_days_ = 0;
  int expire_logs_nums_ = 0;
  bool slave_read_only_ = false;
  std::string conf_path_;

  int max_cache_statistic_keys_ = 0;
  int small_compaction_threshold_ = 0;
  int small_compaction_duration_threshold_ = 0;
  int max_background_flushes_ = 1;
  int max_background_compactions_ = 2;
  int max_background_jobs_ = 0;
  int max_cache_files_ = 0;
  std::atomic<uint64_t> rocksdb_ttl_second_ = 0;
  std::atomic<uint64_t> rocksdb_periodic_second_ = 0;
  int max_bytes_for_level_multiplier_ = 0;
  int64_t block_size_ = 0;
  int64_t block_cache_ = 0;
  int64_t num_shard_bits_ = 0;
  bool share_block_cache_ = false;
  bool cache_index_and_filter_blocks_ = false;
  bool pin_l0_filter_and_index_blocks_in_cache_ = false;
  bool optimize_filters_for_hits_ = false;
  bool level_compaction_dynamic_level_bytes_ = true;
  int64_t rate_limiter_bandwidth_ = 0;
  int64_t rate_limiter_refill_period_us_ = 0;
  int64_t rate_limiter_fairness_ = 0;
  bool rate_limiter_auto_tuned_ = true;

  std::atomic<int> sync_window_size_;
  std::atomic<int> max_conn_rbuf_size_;
  std::atomic<int> consensus_level_;
  std::atomic<int> replication_num_;

  std::string network_interface_;

  std::string userblacklist_;
  std::vector<std::string> users_;  // acl user rules

  std::string aclFile_;
  std::vector<std::string> cmds_;
  std::atomic<uint32_t> acl_pubsub_default_ = 0;  // default channel pub/sub permission
  std::atomic<uint32_t> acl_Log_max_len_ = 0;      // default acl log max len

  // diff commands between cached commands and config file commands
  std::map<std::string, std::string> diff_commands_;
  void TryPushDiffCommands(const std::string& command, const std::string& value);

  //
  // Critical configure items
  //
  bool write_binlog_ = false;
  int target_file_size_base_ = 0;
  int binlog_file_size_ = 0;

  // cache
  std::vector<std::string> cache_type_;
  std::atomic_bool tmp_cache_disable_flag_;
  std::atomic_int64_t cache_maxmemory_;
  std::atomic_int cache_num_;
  std::atomic_int cache_model_;
  std::atomic_int cache_string_;
  std::atomic_int cache_set_;
  std::atomic_int cache_zset_;
  std::atomic_int cache_hash_;
  std::atomic_int cache_list_;
  std::atomic_int cache_bit_;
  std::atomic_int zset_cache_start_direction_;
  std::atomic_int zset_cache_field_num_per_key_;
  std::atomic_int cache_maxmemory_policy_;
  std::atomic_int cache_maxmemory_samples_;
  std::atomic_int cache_lfu_decay_time_;

  // rocksdb blob
  bool enable_blob_files_ = false;
  bool enable_blob_garbage_collection_ = false;
  double blob_garbage_collection_age_cutoff_ = 0.25;
  double blob_garbage_collection_force_threshold_ = 1.0;
  int64_t min_blob_size_ = 4096;                // 4K
  int64_t blob_cache_ = 0;
  int64_t blob_num_shard_bits_ = 0;
  int64_t blob_file_size_ = 256 * 1024 * 1024;  // 256M
  std::string blob_compression_type_ = "none";

  std::shared_mutex rwlock_;

  // Rsync Rate limiting configuration
  int throttle_bytes_per_second_ = 207200000;
  int max_rsync_parallel_num_ = 4;
};

#endif<|MERGE_RESOLUTION|>--- conflicted
+++ resolved
@@ -109,7 +109,6 @@
     return compact_interval_;
   }
   int max_subcompactions() {
-<<<<<<< HEAD
     std::lock_guard l(rwlock_);
     return max_subcompactions_;
   }
@@ -136,10 +135,6 @@
   CompactionStrategy compaction_strategy() {
     std::shared_lock l(rwlock_);
     return compaction_strategy_;
-=======
-    std::shared_lock l(rwlock_);
-    return max_subcompactions_;
->>>>>>> 1c4b54e7
   }
   bool disable_auto_compactions() {
     std::shared_lock l(rwlock_);
