#include "slash_string.h"
#include "pika_conf.h"
#include "pika_admin.h"
#include "pika_server.h"

extern PikaServer *g_pika_server;
extern PikaConf *g_pika_conf;

std::string ClientCmd::CLIENT_LIST_S = "list";
std::string ClientCmd::CLIENT_KILL_S = "kill";

void SlaveofCmd::DoInitial(PikaCmdArgsType &argv, const CmdInfo* const ptr_info) {
  if (!ptr_info->CheckArg(argv.size())) {
    res_.SetRes(CmdRes::kWrongNum, kCmdNameSlaveof);
    return;
  }
  PikaCmdArgsType::iterator it = argv.begin() + 1; //Remember the first args is the opt name

  master_ip_ = slash::StringToLower(*it++);

  is_noone_ = false;
  if (master_ip_ == "no" && slash::StringToLower(*it++) == "one") {
    if (argv.end() - it == 0) {
      is_noone_ = true;
    } else {
      res_.SetRes(CmdRes::kWrongNum, kCmdNameSlaveof);
    }
    return;
  }

  std::string str_master_port = *it++;
  if (!slash::string2l(str_master_port.data(), str_master_port.size(), &master_port_) && master_port_ <= 0) {
    res_.SetRes(CmdRes::kInvalidInt);
    return;
  }

  if ((master_ip_ == "127.0.0.1" || master_ip_ == g_pika_server->host()) && master_port_ == g_pika_server->port()) {
    res_.SetRes(CmdRes::kErrOther, "you fucked up");
    return;
  }

  have_offset_ = false;
  int cur_size = argv.end() - it;
  if (cur_size == 0) {

  } else if (cur_size == 2) {
    have_offset_ = true;
    std::string str_filenum = *it++;
    if (!slash::string2l(str_filenum.data(), str_filenum.size(), &filenum_) && filenum_ < 0) {
      res_.SetRes(CmdRes::kInvalidInt);
      return;
    }
    std::string str_pro_offset = *it++;
    if (!slash::string2l(str_pro_offset.data(), str_pro_offset.size(), &pro_offset_) && pro_offset_ < 0) {
      res_.SetRes(CmdRes::kInvalidInt);
      return;
    }
  } else {
    res_.SetRes(CmdRes::kWrongNum, kCmdNameSlaveof);
  }
}

void SlaveofCmd::Do() {
  if (is_noone_) {
    g_pika_server->RemoveMaster();
    res_.SetRes(CmdRes::kOk);
    return;
  }
  if (have_offset_) {
    g_pika_server->logger_->SetProducerStatus(filenum_, pro_offset_);
  }
  bool sm_ret = g_pika_server->SetMaster(master_ip_, master_port_);
  if (sm_ret) {
    res_.SetRes(CmdRes::kOk);
  } else {
    res_.SetRes(CmdRes::kErrOther, "Server is not in correct state for slaveof");
  }
}

void TrysyncCmd::DoInitial(PikaCmdArgsType &argv, const CmdInfo* const ptr_info) {
  if (!ptr_info->CheckArg(argv.size())) {
    res_.SetRes(CmdRes::kWrongNum, kCmdNameTrysync);
    return;
  }
  PikaCmdArgsType::iterator it = argv.begin() + 1; //Remember the first args is the opt name
  slave_ip_ = *it++;

  std::string str_slave_port = *it++;
  if (!slash::string2l(str_slave_port.data(), str_slave_port.size(), &slave_port_) && slave_port_ <= 0) {
    res_.SetRes(CmdRes::kInvalidInt);
    return;
  }

  std::string str_filenum = *it++;
  if (!slash::string2l(str_filenum.data(), str_filenum.size(), &filenum_) && filenum_ <= 0) {
    res_.SetRes(CmdRes::kInvalidInt);
    return;
  }

  std::string str_pro_offset = *it++;
  if (!slash::string2l(str_pro_offset.data(), str_pro_offset.size(), &pro_offset_) && pro_offset_ <= 0) {
    res_.SetRes(CmdRes::kInvalidInt);
    return;
  }

}

void TrysyncCmd::Do() {
  std::string ip_port = slave_ip_;
  char buf[10];
  slash::ll2string(buf, sizeof(buf), slave_port_);
  ip_port.append(":");
  ip_port.append(buf);
  DLOG(INFO) << "Trysync, Slave ip_port: " << ip_port << " filenum: " << filenum_ << " pro_offset: " << pro_offset_;
  if (!g_pika_server->FindSlave(ip_port)) {
    SlaveItem s;
    s.sid = g_pika_server->GenSid();
    s.ip_port = ip_port;
    s.port = slave_port_;
    s.hb_fd = -1;
    s.stage = SLAVE_ITEM_STAGE_ONE;
    gettimeofday(&s.create_time, NULL);
    s.sender = NULL;
    
    DLOG(INFO) << "Trysync, dont FindSlave, so AddBinlogSender";
    Status status = g_pika_server->AddBinlogSender(s, filenum_, pro_offset_);
    if (status.ok()) {
      res_.AppendInteger(s.sid);
      DLOG(INFO) << "Send Sid to Slave: " << s.sid;
      g_pika_server->BecomeMaster();
    } else {
      res_.SetRes(CmdRes::kErrOther, "Error in AddBinlogSender");
    }
  } else {
    res_.SetRes(CmdRes::kErrOther, "Already Exist");
  }
}

void AuthCmd::DoInitial(PikaCmdArgsType &argv, const CmdInfo* const ptr_info) {
  if (!ptr_info->CheckArg(argv.size())) {
    res_.SetRes(CmdRes::kWrongNum, kCmdNameAuth);
    return;
  }
  pwd_ = argv[1];
}

void AuthCmd::Do() {
  std::string root_password(g_pika_conf->requirepass());
  std::string user_password(g_pika_conf->userpass());
  if (user_password.empty() && root_password.empty()) {
    res_.SetRes(CmdRes::kErrOther, "Client sent AUTH, but no password is set");
    return;
  }

  if (pwd_ == user_password) {
    res_.SetRes(CmdRes::kOk, "USER");
  }
  if (pwd_ == root_password) {
    res_.SetRes(CmdRes::kOk, "ROOT");
  }
  if (res_.none()) {
    res_.SetRes(CmdRes::kInvalidPwd);
  }
}

void BgsaveCmd::DoInitial(PikaCmdArgsType &argv, const CmdInfo* const ptr_info) {
  if (!ptr_info->CheckArg(argv.size())) {
    res_.SetRes(CmdRes::kWrongNum, kCmdNameBgsave);
    return;
  }
}
void BgsaveCmd::Do() {
  g_pika_server->Bgsave();
  const PikaServer::BGSaveInfo& info = g_pika_server->bgsave_info();
  char buf[256];
  snprintf(buf, sizeof(buf), "+%s : %u: %lu", 
      info.s_start_time.c_str(), info.filenum, info.offset);
  res_.AppendContent(buf);
}

void BgsaveoffCmd::DoInitial(PikaCmdArgsType &argv, const CmdInfo* const ptr_info) {
  if (!ptr_info->CheckArg(argv.size())) {
    res_.SetRes(CmdRes::kWrongNum, kCmdNameBgsaveoff);
    return;
  }
}
void BgsaveoffCmd::Do() {
  CmdRes::CmdRet ret;
  if (g_pika_server->Bgsaveoff()) {
   ret = CmdRes::kOk;
  } else {
   ret = CmdRes::kNoneBgsave;
  }
  res_.SetRes(ret);
}

void CompactCmd::DoInitial(PikaCmdArgsType &argv, const CmdInfo* const ptr_info) {
  if (!ptr_info->CheckArg(argv.size())) {
    res_.SetRes(CmdRes::kWrongNum, kCmdNameCompact);
    return;
  }
}
void CompactCmd::Do() {
  nemo::Status s = g_pika_server->db()->Compact(nemo::kALL);
  if (s.ok()) {
    res_.SetRes(CmdRes::kOk);
  } else {
    res_.SetRes(CmdRes::kErrOther, s.ToString());
  }
}

<<<<<<< HEAD
void PurgelogstoCmd::DoInitial(PikaCmdArgsType &argv, const CmdInfo* const ptr_info) {
  if (!ptr_info->CheckArg(argv.size())) {
    res_.SetRes(CmdRes::kWrongNum, kCmdNamePurgelogsto);
    return;
  }
  std::string filename = slash::StringToLower(argv[1]);
  if (filename.size() <= kBinlogPrefixLen || 
      kBinlogPrefix != filename.substr(0, kBinlogPrefixLen)) {
    res_.SetRes(CmdRes::kInvalidParameter);
    return;
  }
  std::string str_num = filename.substr(kBinlogPrefixLen);
  int64_t num = 0;
  if (!slash::string2l(str_num.data(), str_num.size(), &num) || num < 0) {
    res_.SetRes(CmdRes::kInvalidParameter);
    return;
  }
  num_ = num;
}

void PurgelogstoCmd::Do() {
  if (g_pika_server->PurgeLogs(num_)) {
    res_.SetRes(CmdRes::kOk);
  } else {
    res_.SetRes(CmdRes::kPurgeExist);
  }
=======
void PingCmd::DoInitial(PikaCmdArgsType &argv, const CmdInfo* const ptr_info) {
  if (!ptr_info->CheckArg(argv.size())) {
    res_.SetRes(CmdRes::kWrongNum, kCmdNamePing);
    return;
  }
}
void PingCmd::Do() {
  res_.SetRes(CmdRes::kPong);
}

void SelectCmd::DoInitial(PikaCmdArgsType &argv, const CmdInfo* const ptr_info) {
  if (!ptr_info->CheckArg(argv.size())) {
    res_.SetRes(CmdRes::kWrongNum, kCmdNameSelect);
    return;
  }
}
void SelectCmd::Do() {
  res_.SetRes(CmdRes::kOk);
}

void FlushallCmd::DoInitial(PikaCmdArgsType &argv, const CmdInfo* const ptr_info) {
  if (!ptr_info->CheckArg(argv.size())) {
    res_.SetRes(CmdRes::kWrongNum, kCmdNameFlushall);
    return;
  }
}
void FlushallCmd::Do() {
  slash::RWLock(g_pika_server->rwlock(), true);
  res_.SetRes(CmdRes::kOk);
}

void ReadonlyCmd::DoInitial(PikaCmdArgsType &argv, const CmdInfo* const ptr_info) {
  if (!ptr_info->CheckArg(argv.size())) {
    res_.SetRes(CmdRes::kWrongNum, kCmdNameReadonly);
    return;
  }
  std::string opt = slash::StringToLower(argv[1]);
  if (opt == "on" || opt == "1") {
    is_open_ = true;
  } else if (opt == "off" || opt == "0") {
    is_open_ = false;
  } else {
    res_.SetRes(CmdRes::kSyntaxErr, kCmdNameReadonly);
    return;
  }
}
void ReadonlyCmd::Do() {
  slash::RWLock(g_pika_server->rwlock(), true);
  if (is_open_) {
    g_pika_conf->SetReadonly(true);
  } else {
    g_pika_conf->SetReadonly(false);
  }
  res_.SetRes(CmdRes::kOk);
}

void ClientCmd::DoInitial(PikaCmdArgsType &argv, const CmdInfo* const ptr_info) {
  if (!ptr_info->CheckArg(argv.size())) {
    res_.SetRes(CmdRes::kWrongNum, kCmdNameClient);
    return;
  }
  slash::StringToLower(argv[1]);
  if (argv[1] == CLIENT_LIST_S && argv.size() == 2) {
    //nothing
  } else if (argv[1] == CLIENT_KILL_S && argv.size() == 3) {
    ip_port_ = slash::StringToLower(argv[2]);
  } else {
    res_.SetRes(CmdRes::kErrOther, "Syntax error, try CLIENT (LIST | KILL ip:port)");
    return;
  }
  operation_ = argv[1];
  return;
}

void ClientCmd::Do() {
  if (operation_ == CLIENT_LIST_S) {
    std::vector< std::pair<int, std::string> > clients;
    g_pika_server->ClientList(clients);
    std::vector<std::pair<int, std::string> >::iterator iter= clients.begin();
    std::string reply = "+";
    char buf[128];
    while (iter != clients.end()) {
      snprintf(buf, sizeof(buf), "addr=%s, fd=%d\n", iter->second.c_str(), iter->first);
      reply.append(buf);
      iter++;
    }
    res_.AppendContent(reply);
  } else if (operation_ == CLIENT_KILL_S && ip_port_ == "all") {
    g_pika_server->ClientKillAll();
    res_.SetRes(CmdRes::kOk);
  } else if (g_pika_server->ClientKill(ip_port_) == 1) {
    res_.SetRes(CmdRes::kOk);
  } else {
    res_.SetRes(CmdRes::kErrOther, "No such client");
  }
  return;
>>>>>>> ac596b4b
}<|MERGE_RESOLUTION|>--- conflicted
+++ resolved
@@ -209,7 +209,6 @@
   }
 }
 
-<<<<<<< HEAD
 void PurgelogstoCmd::DoInitial(PikaCmdArgsType &argv, const CmdInfo* const ptr_info) {
   if (!ptr_info->CheckArg(argv.size())) {
     res_.SetRes(CmdRes::kWrongNum, kCmdNamePurgelogsto);
@@ -229,14 +228,14 @@
   }
   num_ = num;
 }
-
 void PurgelogstoCmd::Do() {
   if (g_pika_server->PurgeLogs(num_)) {
     res_.SetRes(CmdRes::kOk);
   } else {
     res_.SetRes(CmdRes::kPurgeExist);
   }
-=======
+}
+
 void PingCmd::DoInitial(PikaCmdArgsType &argv, const CmdInfo* const ptr_info) {
   if (!ptr_info->CheckArg(argv.size())) {
     res_.SetRes(CmdRes::kWrongNum, kCmdNamePing);
@@ -333,5 +332,4 @@
     res_.SetRes(CmdRes::kErrOther, "No such client");
   }
   return;
->>>>>>> ac596b4b
 }