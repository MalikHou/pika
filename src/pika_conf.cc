--- conflicted
+++ resolved
@@ -256,7 +256,6 @@
     max_subcompactions_ = 1;
   }
 
-<<<<<<< HEAD
   GetConfInt("compact-every-num-of-files", &compact_every_num_of_files_);
   if (compact_every_num_of_files_ < 10) {
     compact_every_num_of_files_ = 10;
@@ -292,8 +291,6 @@
     compaction_strategy_ = FullCompact;
   }
 
-=======
->>>>>>> 1c4b54e7
   // least-free-disk-resume-size
   GetConfInt64Human("least-free-disk-resume-size", &least_free_disk_to_resume_);
   if (least_free_disk_to_resume_ <= 0) {
@@ -331,14 +328,11 @@
     level0_file_num_compaction_trigger_ = 4;
   }
 
-<<<<<<< HEAD
-=======
   GetConfInt("min-write-buffer-number-to-merge", &min_write_buffer_number_to_merge_);
   if (min_write_buffer_number_to_merge_ < 1) {
     min_write_buffer_number_to_merge_ = 1;  // 1 for immutable memtable to merge
   }
   
->>>>>>> 1c4b54e7
   // arena_block_size
   GetConfInt64Human("arena-block-size", &arena_block_size_);
   if (arena_block_size_ <= 0) {
