--- conflicted
+++ resolved
@@ -136,19 +136,16 @@
     g_pikaCmd.insert(std::pair<std::string, Cmd *>("ping", pingptr));
     ClientCmd *clientptr = new ClientCmd(-1);
     g_pikaCmd.insert(std::pair<std::string, Cmd *>("client", clientptr));
-<<<<<<< HEAD
     SlaveofCmd *slaveofptr = new SlaveofCmd(3);
     g_pikaCmd.insert(std::pair<std::string, Cmd *>("slaveof", slaveofptr));
     PikasyncCmd *pikasyncptr = new PikasyncCmd(3);
     g_pikaCmd.insert(std::pair<std::string, Cmd *>("pikasync", pikasyncptr));
     BemasterCmd *bemasterptr = new BemasterCmd(2);
     g_pikaCmd.insert(std::pair<std::string, Cmd *>("bemaster", bemasterptr));
-=======
     ConfigCmd *configptr = new ConfigCmd(-3);
     g_pikaCmd.insert(std::pair<std::string, Cmd *>("config", configptr));
     InfoCmd *infoptr = new InfoCmd(-1);
     g_pikaCmd.insert(std::pair<std::string, Cmd *>("info", infoptr));
->>>>>>> 3097dae9
 
     /*
      * kv
