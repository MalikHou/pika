#include <fstream>
#include <glog/logging.h>
#include <assert.h>
#include <sys/ioctl.h>
#include <net/if.h>
#include "env.h"
#include "pika_server.h"
#include "slash_string.h"
#include "bg_thread.h"
#include "pika_conf.h"

extern PikaConf *g_pika_conf;

PikaServer::PikaServer() :
  exit_(false),
  ping_thread_(NULL),
  sid_(0),
  master_ip_(""),
  master_connection_(0),
  master_port_(0),
  repl_state_(PIKA_REPL_NO_CONNECT),
  role_(PIKA_ROLE_SINGLE),
  bgsaving_(false),
  purging_(false) {

  pthread_rwlock_init(&rwlock_, NULL);
  
  //Init server ip host
  if (!ServerInit()) {
    LOG(FATAL) << "ServerInit iotcl error";
  }
  // Create nemo handle
  nemo::Options option;

  option.write_buffer_size = g_pika_conf->write_buffer_size();
  option.target_file_size_base = g_pika_conf->target_file_size_base();
	if (g_pika_conf->compression() == "none") {
		 option.compression = false;
  }
  std::string db_path = g_pika_conf->db_path();
  LOG(WARNING) << "Prepare DB...";
  db_ = std::shared_ptr<nemo::Nemo>(new nemo::Nemo(db_path, option));
  assert(db_);
  LOG(WARNING) << "DB Success";

  // Create thread
  for (int i = 0; i < PIKA_MAX_WORKER_THREAD_NUM; i++) {
    pika_worker_thread_[i] = new PikaWorkerThread(1000);
  }

  pika_dispatch_thread_ = new PikaDispatchThread(port_, PIKA_MAX_WORKER_THREAD_NUM, pika_worker_thread_, 3000);
  pika_binlog_receiver_thread_ = new PikaBinlogReceiverThread(port_ + 100, 1000);
  pika_heartbeat_thread_ = new PikaHeartbeatThread(port_ + 200, 1000);
  pika_trysync_thread_ = new PikaTrysyncThread();

  pthread_rwlock_init(&state_protector_, NULL);
<<<<<<< HEAD
  logger_ = new Binlog(g_pika_conf->log_path());
  
=======
  logger_ = new Binlog(g_pika_conf->log_path(), g_pika_conf->binlog_file_size());
>>>>>>> 862dfceb
}

PikaServer::~PikaServer() {
  pthread_rwlock_destroy(&state_protector_);
  pthread_rwlock_destroy(&rwlock_);
  if (bgsave_engine_ != NULL) {
    delete bgsave_engine_;
  }

  delete logger_;
  db_.reset();

  for (int i = 0; i < PIKA_MAX_WORKER_THREAD_NUM; i++) {
    delete pika_worker_thread_[i];
  }

  delete pika_dispatch_thread_;
  delete pika_binlog_receiver_thread_;
  delete pika_trysync_thread_;
  delete pika_heartbeat_thread_;

  //TODO
  //delete pika_slaveping_thread_;

  DLOG(INFO) << "PikaServer " << pthread_self() << " exit!!!";
}

bool PikaServer::ServerInit() {
	char hname[128];
	struct hostent *hent;

	gethostname(hname, sizeof(hname));
	hent = gethostbyname(hname);

	host_ = inet_ntoa(*(struct in_addr*)(hent->h_addr_list[0]));

	port_ = g_pika_conf->port();	
  DLOG(INFO) << "host: " << host_ << " port: " << port_;
	return true;
}

void PikaServer::Cleanup() {
  // shutdown server
  if (g_pika_conf->daemonize()) {
    unlink(g_pika_conf->pidfile().c_str());
  }

  DestoryCmdInfoTable();

  //g_pika_server->shutdown = true;
  //sleep(1);

  delete this;
  delete g_pika_conf;
  ::google::ShutdownGoogleLogging();
}

void PikaServer::Start() {
  pika_dispatch_thread_->StartThread();
  pika_binlog_receiver_thread_->StartThread();
  pika_heartbeat_thread_->StartThread();
  pika_trysync_thread_->StartThread();


  //SetMaster("127.0.0.1", 9221);

  DLOG(WARNING) << "Pika Server going to start";
<<<<<<< HEAD
  while (!exit_) {
    DoTimingTask();
    // wake up every half hour
    int try_num = 0;
    while (!exit_ && try_num++ < 30 * 60) {
      sleep(1);
    }
  }
  DLOG(INFO) << "Goodbye...";
=======

  mutex_.Lock();
  mutex_.Lock();
  DLOG(INFO) << "Goodbye...";
  mutex_.Unlock();
  Cleanup();
>>>>>>> 862dfceb
}


void PikaServer::DeleteSlave(int fd) {
  slash::MutexLock l(&slave_mutex_);
  std::vector<SlaveItem>::iterator iter = slaves_.begin();

  while (iter != slaves_.end()) {
    if (iter->hb_fd == fd) {
      //pthread_kill(iter->tid);

      // Remove BinlogSender first
   //   static_cast<PikaBinlogSenderThread*>(iter->sender)->SetExit();
   //   
   //   DLOG(INFO) << "DeleteSlave: start join";
   //   int err = pthread_join(iter->sender_tid, NULL);
   //   DLOG(INFO) << "DeleteSlave: after join";
   //   if (err != 0) {
   //     std::string msg = "can't join thread " + std::string(strerror(err));
   //     LOG(WARNING) << msg;
   //     //return Status::Corruption(msg);
   //   }

      delete static_cast<PikaBinlogSenderThread*>(iter->sender);
      
      slaves_.erase(iter);
      DLOG(INFO) << "Delete slave success";
      break;
    }
    iter++;
  }
}

void PikaServer::MayUpdateSlavesMap(int64_t sid, int32_t hb_fd) {
  slash::MutexLock l(&slave_mutex_);
  std::vector<SlaveItem>::iterator iter = slaves_.begin();
  DLOG(INFO) << "MayUpdateSlavesMap, sid: " << sid << " hb_fd: " << hb_fd;
  while (iter != slaves_.end()) {
    if (iter->sid == sid) {
      iter->hb_fd = hb_fd;
      iter->stage = SLAVE_ITEM_STAGE_TWO;
      break;
    }
    iter++;
  }
}

bool PikaServer::FindSlave(std::string& ip_port) {
  slash::MutexLock l(&slave_mutex_);
  std::vector<SlaveItem>::iterator iter = slaves_.begin();

  while (iter != slaves_.end()) {
    if (iter->ip_port == ip_port) {
      return true;
    }
    iter++;
  }
  return false;
}

void PikaServer::BecomeMaster() {
  slash::RWLock l(&state_protector_, true);
  role_ |= PIKA_ROLE_MASTER;
}

bool PikaServer::SetMaster(std::string& master_ip, int master_port) {
  if (master_ip == "127.0.0.1") {
    master_ip = host_;
  }
  slash::RWLock l(&state_protector_, true);
  if ((role_ ^ PIKA_ROLE_SLAVE) && repl_state_ == PIKA_REPL_NO_CONNECT) {
    master_ip_ = master_ip;
    master_port_ = master_port;
    role_ |= PIKA_ROLE_SLAVE;
    repl_state_ = PIKA_REPL_CONNECT;
    DLOG(INFO) << "open read-only mode";
    g_pika_conf->SetReadonly(true);
    return true;
  }
  return false;
}

bool PikaServer::ShouldConnectMaster() {
  slash::RWLock l(&state_protector_, false);
  DLOG(INFO) << "repl_state: " << repl_state_ << " role: " << role_ << " master_connection: " << master_connection_;
  if (repl_state_ == PIKA_REPL_CONNECT) {
    return true;
  }
  return false;
}

void PikaServer::ConnectMasterDone() {
  slash::RWLock l(&state_protector_, true);
  if (repl_state_ == PIKA_REPL_CONNECT) {
    repl_state_ = PIKA_REPL_CONNECTING;
  }
}

bool PikaServer::ShouldStartPingMaster() {
  slash::RWLock l(&state_protector_, false);
  DLOG(INFO) << "ShouldStartPingMaster: master_connection " << master_connection_;
  if (repl_state_ == PIKA_REPL_CONNECTING && master_connection_ < 2) {
    return true;
  }
  return false;
}

void PikaServer::MinusMasterConnection() {
  slash::RWLock l(&state_protector_, true);
  if (master_connection_ > 0) {
    if ((--master_connection_) <= 0) {
      // two connection with master has been deleted
      if (role_ & PIKA_ROLE_SLAVE) {
        repl_state_ = PIKA_REPL_CONNECT; // not change by slaveof no one, so set repl_state = PIKA_REPL_CONNECT, continue to connect master
      } else {
        repl_state_ = PIKA_REPL_NO_CONNECT; // change by slaveof no one, so set repl_state = PIKA_REPL_NO_CONNECT, reset to SINGLE state
      }
      master_connection_ = 0;
    }
  }
}

void PikaServer::PlusMasterConnection() {
  slash::RWLock l(&state_protector_, true);
  if (master_connection_ < 2) {
    if ((++master_connection_) >= 2) {
      // two connection with master has been established
      repl_state_ = PIKA_REPL_CONNECTED;
      master_connection_ = 2;
    }
  }
}

bool PikaServer::ShouldAccessConnAsMaster(const std::string& ip) {
  slash::RWLock l(&state_protector_, false);
  DLOG(INFO) << "ShouldAccessConnAsMaster, repl_state_: " << repl_state_ << " ip: " << ip << " master_ip: " << master_ip_;
  if (repl_state_ != PIKA_REPL_NO_CONNECT && ip == master_ip_) {
    return true;
  }
  return false;
}

void PikaServer::RemoveMaster() {
  {
  slash::RWLock l(&state_protector_, true);
  repl_state_ = PIKA_REPL_NO_CONNECT;
  role_ &= ~PIKA_ROLE_SLAVE;
  master_ip_ = "";
  master_port_ = -1;
  }
  if (ping_thread_ != NULL) {
    ping_thread_->SetExit();
    int err = pthread_join(ping_thread_->thread_id(), NULL);
    if (err != 0) {
      std::string msg = "can't join thread " + std::string(strerror(err));
      LOG(WARNING) << msg;
    }
    delete ping_thread_;
    ping_thread_ = NULL;
  }
  DLOG(INFO) << "close read-only mode";
  g_pika_conf->SetReadonly(false);
}

/*
 * BinlogSender
 */
Status PikaServer::AddBinlogSender(SlaveItem &slave, uint32_t filenum, uint64_t con_offset) {
  if (con_offset > kBinlogSize) {
    return Status::InvalidArgument("AddBinlogSender invalid offset");
  }

  slash::SequentialFile *readfile;
  std::string confile = NewFileName(logger_->filename, filenum);
  if (!slash::NewSequentialFile(confile, &readfile).ok()) {
    return Status::IOError("AddBinlogSender new sequtialfile");
  }

  std::string slave_ip = slave.ip_port.substr(0, slave.ip_port.find(':'));
  PikaBinlogSenderThread* sender = new PikaBinlogSenderThread(slave_ip, slave.port+100, readfile, filenum, con_offset);

  slave.sender = sender;

  if (sender->trim() == 0) {
    sender->StartThread();
    pthread_t tid = sender->thread_id();
    slave.sender_tid = tid;

    DLOG(INFO) << "AddBinlogSender ok, tid is " << slave.sender_tid << " hd_fd: " << slave.hb_fd << " stage: " << slave.stage;
    // Add sender
    slash::MutexLock l(&slave_mutex_);
    slaves_.push_back(slave);

    return Status::OK();
  } else {
    DLOG(INFO) << "AddBinlogSender failed";
    return Status::NotFound("AddBinlogSender bad sender");
  }
}

bool PikaServer::InitBgsaveEnv(const std::string& bgsave_path) {
  // Prepare for bgsave dir
  bgsave_info_.start_time = time(NULL);
  char s_time[32];
  int len = strftime(s_time, sizeof(s_time), "%Y%m%d%H%M%S", localtime(&bgsave_info_.start_time));
  bgsave_info_.s_start_time.assign(s_time, len);
  bgsave_info_.path = bgsave_path + std::string(s_time, 8);
  if (!slash::DeleteDirIfExist(bgsave_info_.path)) {
    LOG(ERROR) << "remove exist bgsave dir failed";
    return false;
  }
  slash::CreateDir(bgsave_info_.path);
  // Prepare for tmp dir
  bgsave_info_.tmp_path = bgsave_path + "tmp";
  if (!slash::DeleteDirIfExist(bgsave_info_.tmp_path)) {
    LOG(ERROR) << "remove exist tmp bgsave dir failed";
    return false;
  }
  // Prepare for failed dir
  if (!slash::DeleteDirIfExist(bgsave_info_.path + "_FAILED")) {
    LOG(ERROR) << "remove exist fail bgsave dir failed :";
    return false;
  }
  return true;
}

bool PikaServer::InitBgsaveEngine() {
  if (bgsave_engine_ != NULL) {
    delete bgsave_engine_;
  }
  nemo::Status nemo_s = nemo::BackupEngine::Open(
      nemo::BackupableOptions(bgsave_info_.tmp_path, true, false), 
      &bgsave_engine_);
  if (!nemo_s.ok()) {
    LOG(ERROR) << "open backup engine failed " << nemo_s.ToString();
    return false;
  }

  {
    RWLock l(&rwlock_, true);
    logger_->GetProducerStatus(&bgsave_info_.filenum, &bgsave_info_.offset);
    nemo_s = bgsave_engine_->SetBackupContent(db_.get());
    if (!nemo_s.ok()){
      LOG(ERROR) << "set backup content failed " << nemo_s.ToString();
      return false;
    }
  }
  return true;
}

bool PikaServer::RunBgsaveEngine() {
  // Backup to tmp dir
  nemo::Status nemo_s = bgsave_engine_->CreateNewBackup(db().get());
  LOG(INFO) << "create new backup finished.";
  // Restore to bgsave dir
  if (nemo_s.ok()) {
    nemo_s = bgsave_engine_->RestoreDBFromBackup(
        bgsave_engine_->GetLatestBackupID() + 1, bgsave_info_.path);
  }
  LOG(INFO) << "backup finished.";
  
  if (!nemo_s.ok()) {
    LOG(ERROR) << "backup failed :" << nemo_s.ToString();
    return false;
  }
  return true;
}

void PikaServer::Bgsave() {
  // Only one thread can go through
  bool expect = false;
  if (!bgsaving_.compare_exchange_strong(expect, true)) {
    return;
  }

  // Prepare for Bgsaving
  if (!InitBgsaveEnv(g_pika_conf->bgsave_path())
      || !InitBgsaveEngine()) {
    ClearBgsave();
    return;
  }

  // Start new thread if needed
  if (!bgsave_thread_.is_running()) {
    bgsave_thread_.StartThread();
  }
  bgsave_thread_.Schedule(&DoBgsave, static_cast<void*>(this));
}

void PikaServer::DoBgsave(void* arg) {
  PikaServer* p = static_cast<PikaServer*>(arg);
  const BGSaveInfo& info = p->bgsave_info();
  
  // Do bgsave
  bool ok = p->RunBgsaveEngine();

  // Delete tmp
  if (!slash::DeleteDirIfExist(info.tmp_path)) {
    LOG(ERROR) << "remove tmp bgsave dir failed";
  }
  // Some output
  std::ofstream out;
  out.open(info.path + "/info", std::ios::in | std::ios::trunc);
  if (out.is_open()) {
    out << (time(NULL) - info.start_time) << "s\r\n"
      << p->host() << "\r\n" 
      << p->port() << "\r\n"
      << info.filenum << "\r\n"
      << info.offset << "\r\n";
    out.close();
  }
  if (!ok) {
    std::string fail_path = info.path + "_FAILED";
    slash::RenameFile(info.path.c_str(), fail_path.c_str());
  }

  p->ClearBgsave();
}

bool PikaServer::Bgsaveoff() {
  if (!bgsaving_) {
    return false;
  }
  if (bgsave_engine_ != NULL) {
    bgsave_engine_->StopBackup();
  }
  return true;
}

bool PikaServer::PurgeLogs(uint32_t to) {
  // Only one thread can go through
  bool expect = false;
  if (!purging_.compare_exchange_strong(expect, true)) {
    LOG(WARNING) << "purge process already exist";
    return false;
  }
  uint32_t max = 0;
  if (!GetPurgeWindow(max)){
    LOG(WARNING) << "no need to purge";
    return false;
  }
  LOG(WARNING) << "max seqnum could be deleted: " << max;
  if (to > max) {
    LOG(WARNING) << "seqnum:" << to << " larger than max could be deleted: " << max;
    ClearPurge();
    return false;
  }
  PurgeArg *arg = new PurgeArg();
  arg->p = this;
  arg->to = to;
  // Start new thread if needed
  if (!purge_thread_.is_running()) {
    purge_thread_.StartThread();
  }
  purge_thread_.Schedule(&DoPurgeLogs, static_cast<void*>(arg));
  return true;
}

void PikaServer::DoPurgeLogs(void* arg) {
  PurgeArg *ppurge = static_cast<PurgeArg*>(arg);
  PikaServer* ps = ppurge->p;
  
  ps->PurgeFiles(ppurge->to);

  ps->ClearPurge();
  delete (PurgeArg*)arg;
}

bool PikaServer::GetPurgeWindow(uint32_t &max) {
  max = logger_->version_->pro_num();
  slash::MutexLock l(&slave_mutex_);
  std::vector<SlaveItem>::iterator it;
  for (it = slaves_.begin(); it != slaves_.end(); ++it) {
    PikaBinlogSenderThread *pb = static_cast<PikaBinlogSenderThread*>((*it).sender);
    uint32_t filenum = pb->filenum();
    max = filenum < max ? filenum : max;
  }
  // remain some more
  if (max > 10) {
    max -= 10;
    return true;
  }
  return false;
}

bool PikaServer::PurgeFiles(uint32_t to)
{
  std::vector<std::string> binlogs;
  if (!GetBinlogFiles(binlogs)) {
    return false;
  }

  int delete_num = 0;
  std::vector<std::string>::iterator it;
  for (it = binlogs.begin(); it != binlogs.end(); ++it) {
    if (stoul((*it).substr(kBinlogPrefixLen)) > to) {
      continue;
    }
    slash::Status s = slash::DeleteFile(g_pika_conf->log_path() + *it);
    if (!s.ok()) {
      LOG(ERROR) << "Purge log file : " << *it <<  " failed! error:" << s.ToString();
    } else {
      ++delete_num;
    }
  }
  LOG(INFO) << "Success purge "<< delete_num << " files to index : " << to;

  return true;
}

bool PikaServer::GetBinlogFiles(std::vector<std::string>& binlogs) {
  std::vector<std::string> children;
  int ret = slash::GetChildren(g_pika_conf->log_path(), children);
  if (ret != 0){
    LOG(ERROR) << "Get all files in log path failed! error:" << ret; 
    return false;
  }
  std::vector<std::string>::iterator it;
  for (it = children.begin(); it != children.end(); ++it) {
    if ((*it).compare(0, kBinlogPrefixLen, kBinlogPrefix) == 0) {
      binlogs.push_back(*it);
    }
  }
  return true;
}

// Return auto purge up index, return -1 if no need to purge
int PikaServer::GetAutoPurgeUpIndex()
{
  int expire_logs_nums = g_pika_conf->expire_logs_nums();
  int expire_logs_days = g_pika_conf->expire_logs_days();
  time_t deadline = time(NULL) - expire_logs_days * 24 * 1024;
  
  // Retrive all binlog files
  std::vector<std::string> binlogs;
  if (!GetBinlogFiles(binlogs)) {
    return -1;
  }

  // Get max index and max expire index
  int up = -1, t_up = -1;
  struct stat file_stat;
  std::vector<std::string>::iterator it;
  for (it = binlogs.begin(); it != binlogs.end(); ++it) {
      int cur = stol((*it).substr(kBinlogPrefixLen));
      up = up > cur ? up : cur;
      if (0 != stat((*it).c_str(), &file_stat)) continue;
      if (cur > t_up && file_stat.st_mtime <= deadline) {
        t_up = cur;
      }
  }
  
  // Calc auto purge index
  int index = -1;
  if (binlogs.size() >= expire_logs_nums) {
    index = up - expire_logs_nums;
  }
  index = index < t_up ? t_up : index; //choose the large one
  return index;
}

void PikaServer::AutoPurge() {
  int index = GetAutoPurgeUpIndex();
  if (index > 0) {
    LOG(INFO) << "Do Auto Purge"; 
    if (!PurgeLogs(index)) {
      LOG(ERROR) << "Auto purge failed"; 
    }
  }
}

bool PikaServer::FlushAll() {
  if (bgsaving_ /*|| bgscaning_*/) {
    return false;
  }
  std::string dbpath = g_pika_conf->db_path();
  if (dbpath[dbpath.length() - 1] == '/') {
    dbpath.erase(dbpath.length() - 1);
  }
  int pos = dbpath.find_last_of('/');
  dbpath = dbpath.substr(0, pos);
  dbpath.append("/deleting");
  slash::RenameFile(g_pika_conf->db_path(), dbpath.c_str());

  LOG(WARNING) << "Delete old db...";
  db_.reset();

  nemo::Options option;
  option.write_buffer_size = g_pika_conf->write_buffer_size();
  option.target_file_size_base = g_pika_conf->target_file_size_base();
  if (g_pika_conf->compression() == "none") {
    option.compression = false;
  }
  LOG(WARNING) << "Prepare open new db...";
  db_ = std::shared_ptr<nemo::Nemo>(new nemo::Nemo(g_pika_conf->db_path(), option));
  LOG(WARNING) << "open new db success";
  PurgeDir(dbpath);
  return true; 
}

void PikaServer::PurgeDir(std::string& path) {
  std::string *dir_path = new std::string(path);
  // Start new thread if needed
  if (!purge_thread_.is_running()) {
    purge_thread_.StartThread();
  }
  purge_thread_.Schedule(&DoPurgeDir, static_cast<void*>(dir_path));
}

void PikaServer::DoPurgeDir(void* arg) {
  std::string path = *(static_cast<std::string*>(arg));
  DLOG(INFO) << "Delete dir: " << path << " start";
  slash::DeleteDir(path);
  DLOG(INFO) << "Delete dir: " << path << " done";
  delete static_cast<std::string*>(arg);
}

void PikaServer::ClientKillAll() {
  for (size_t idx = 0; idx != PIKA_MAX_WORKER_THREAD_NUM; idx++) {
    pika_worker_thread_[idx]->ThreadClientKill();
  }  
}

int PikaServer::ClientKill(const std::string &ip_port) {
  for (size_t idx = 0; idx != PIKA_MAX_WORKER_THREAD_NUM; idx++) {
    if (pika_worker_thread_[idx]->ThreadClientKill(ip_port)) {
      return 1;
    }
  }
  return 0;
}

void PikaServer::ClientList(std::vector< std::pair<int, std::string> > &clients) {
  for (size_t idx = 0; idx != PIKA_MAX_WORKER_THREAD_NUM; idx++) {
    pika_worker_thread_[idx]->ThreadClientList(clients); 
  }
}<|MERGE_RESOLUTION|>--- conflicted
+++ resolved
@@ -54,12 +54,7 @@
   pika_trysync_thread_ = new PikaTrysyncThread();
 
   pthread_rwlock_init(&state_protector_, NULL);
-<<<<<<< HEAD
-  logger_ = new Binlog(g_pika_conf->log_path());
-  
-=======
   logger_ = new Binlog(g_pika_conf->log_path(), g_pika_conf->binlog_file_size());
->>>>>>> 862dfceb
 }
 
 PikaServer::~PikaServer() {
@@ -127,7 +122,6 @@
   //SetMaster("127.0.0.1", 9221);
 
   DLOG(WARNING) << "Pika Server going to start";
-<<<<<<< HEAD
   while (!exit_) {
     DoTimingTask();
     // wake up every half hour
@@ -137,14 +131,7 @@
     }
   }
   DLOG(INFO) << "Goodbye...";
-=======
-
-  mutex_.Lock();
-  mutex_.Lock();
-  DLOG(INFO) << "Goodbye...";
-  mutex_.Unlock();
   Cleanup();
->>>>>>> 862dfceb
 }
 
 
